"""
Author: Devesh Shah
Project Title: Pytorch Base Format
<<<<<<< HEAD
Branch: transfer_learning
=======
Source: https://github.com/deveshshah1/Pytorch_Base_Format
>>>>>>> d6b1f5d5

This file represents the basic training function to use for a pytorch model.
In particular, this file loads in a pre-defined network and performs hyper-parameter tuning over the network to
find the best model.

This file is currently set up to load and train for CIFAR10. It can easily be configured for other datasets
by changing the dataloaders

The RunManager format seen here is adapted from https://deeplizard.com/
This format allows us to easily track hyper-parameters as the models are trained
"""


from torch.utils.tensorboard import SummaryWriter
import torchvision.transforms as transforms
from tqdm import tqdm
from methods_and_networks.runManager import *


def main():
    # Set initial set up parameters
    use_tensorboard = False  # results will still be saved in excel if tb is not used
    score_by = {'Accuracy': False, 'Loss': True}  # maximize accuracy (True/False) or minimize Loss (False/True)

    device = torch.device("cuda:0" if torch.cuda.is_available() else "cpu")
    print(f'Using device: {device}')

<<<<<<< HEAD
    # Read in the datasets and generate class labels list using temporary transforms function
    tforms = transforms.Compose([transforms.ToTensor()])
    train_dataset = torchvision.datasets.CIFAR10(root='./data/Cifar10', train=True, transform=tforms, download=True)
=======
    # Define transforms to use when reading in image dataset
    # If you would like to apply random augmentations (e.g. horizontal/vertical flip, random crop, ...) then you
    # must make two different t_forms. One for the training dataset, and one for the test set (without augmentations)
    t_forms = transforms.Compose([transforms.ToTensor(),
                                  transforms.Normalize((0.5, ), (0.5, ))])

    # Read in the datasets and split into train/val/test sets
    train_dataset = torchvision.datasets.CIFAR10(root='./data/Cifar10', train=True, transform=t_forms, download=True)
>>>>>>> d6b1f5d5
    class_labels = list(train_dataset.class_to_idx.keys())

    # Define all hyper-parameters you wish to study
    # To optimize GPU efficiency, you can alter the num_workers and batch size (e.g. smaller networks typically prefer
    # smaller batch sizes and greater num_workers)
    params = OrderedDict(
        train_set_options=['normalized'],
        num_workers=[2],
        shuffle=[True],
        network=['resnet18', 'resnet50', 'resnet101', 'vgg16', 'inceptionV3', 'squeezenet'],
        weights_type=['R', 'FA', 'FL', 'D'],
        optimizer=['Adam', 'SGD'],
        l2_reg=[0, 0.001],
<<<<<<< HEAD
        lr=[0.001, 0.0001],
        batch_size=[128],
=======
        init_lr=[0.001, 0.0001],
        scheduler=['None', 'Cosine'],
        batch_size=[64, 256],
>>>>>>> d6b1f5d5
        epochs=[50]
    )

    m = RunManager(device, use_tensorboard, score_by)
    for run in RunBuilder.get_runs(params):
<<<<<<< HEAD
        network, preprocess, param_to_update = NetworkFactory.get_network(run.network, class_labels, run.weights_type)
=======
        network = NetworkFactory.get_network(run.network)
        if torch.cuda.device_count() > 1:
            print(f'Using {torch.cuda.device_count()} GPUs!')
            network = torch.nn.DataParallel(network)
>>>>>>> d6b1f5d5
        network = network.to(device)

        # Read in the datasets and split into train/val/test sets
        train_dataset = torchvision.datasets.CIFAR10(root='./data/Cifar10', train=True, transform=preprocess, download=True)
        train_set, val_set = torch.utils.data.random_split(train_dataset, [45000, 5000])
        test_set = torchvision.datasets.CIFAR10(root='./data/Cifar10', train=False, transform=preprocess, download=True)
        train_set_options = {'normalized': train_set}
        val_set_options = {'normalized': val_set}

        loader = torch.utils.data.DataLoader(train_set_options[run.train_set_options], batch_size=run.batch_size, num_workers=run.num_workers, shuffle=run.shuffle)
        val_loader = torch.utils.data.DataLoader(val_set_options[run.train_set_options], batch_size=run.batch_size, num_workers=run.num_workers, shuffle=False)
<<<<<<< HEAD
        optimizer = OptimizerFactory.get_optimizer(run.optimizer, param_to_update, lr=run.lr, weight_decay=run.l2_reg)
=======
        optimizer = OptimizerFactory.get_optimizer(run.optimizer, network.parameters(), lr=run.init_lr, weight_decay=run.l2_reg)
        scheduler = LRSchedulerFactory.get_lr_scheduler(run.scheduler, optimizer, run.epochs)
>>>>>>> d6b1f5d5

        m.begin_run(run, network, loader, val_loader, list(params.keys()), class_labels)
        print(f"RUN PARAMETERS: {run}")
        for epoch in tqdm(range(run.epochs)):
            m.begin_epoch()

            # Training
            network.train()
            for batch in loader:
                images = batch[0].to(device)
                labels = batch[1].to(device)

                preds = network(images)  # pass batch
                if run.network == 'inceptionV3':
                    loss = F.cross_entropy(preds[0], labels) + 0.4*F.cross_entropy(preds[1], labels)  # calculate loss
                    optimizer.zero_grad()  # zero gradient
                    loss.backward()  # calculate gradients
                    optimizer.step()  # update weights

                    m.track_loss(loss, 'train')
                    m.track_num_correct(preds[0], labels, 'train')
                else:
                    loss = F.cross_entropy(preds, labels)  # calculate loss
                    optimizer.zero_grad()  # zero gradient
                    loss.backward()  # calculate gradients
                    optimizer.step()  # update weights

                    m.track_loss(loss, 'train')
                    m.track_num_correct(preds, labels, 'train')

            # Validation
            network.eval()
            with torch.no_grad():
                for batch in val_loader:
                    images = batch[0].to(device)
                    labels = batch[1].to(device)

                    preds = network(images)
                    loss = F.cross_entropy(preds, labels)

                    m.track_loss(loss, 'val')
                    m.track_num_correct(preds, labels, 'val')

            # LR Scheduler
            if run.scheduler == 'ReduceOnPlateau': scheduler.step(m.epoch.val_loss)
            else: scheduler.step()
            m.track_sched_lr(optimizer.param_groups[0]['lr'])

            # Save best model and run params for this model inside a text file
            if m.epoch.val_loss < m.min_loss:
                m.min_loss = m.epoch.val_loss
                torch.save(network.state_dict(), f'trained_network.pth')
                txt_file = open('trained_network.txt', 'w')
                txt_file.write(f'Run Count: {m.run.count} \nNetwork Architecture: {run.network}')
                txt_file.close()

            m.end_epoch()
        m.end_run()
    m.save('training_results')


if __name__ == "__main__":
    main()<|MERGE_RESOLUTION|>--- conflicted
+++ resolved
@@ -1,11 +1,8 @@
 """
 Author: Devesh Shah
 Project Title: Pytorch Base Format
-<<<<<<< HEAD
 Branch: transfer_learning
-=======
 Source: https://github.com/deveshshah1/Pytorch_Base_Format
->>>>>>> d6b1f5d5
 
 This file represents the basic training function to use for a pytorch model.
 In particular, this file loads in a pre-defined network and performs hyper-parameter tuning over the network to
@@ -33,20 +30,9 @@
     device = torch.device("cuda:0" if torch.cuda.is_available() else "cpu")
     print(f'Using device: {device}')
 
-<<<<<<< HEAD
     # Read in the datasets and generate class labels list using temporary transforms function
     tforms = transforms.Compose([transforms.ToTensor()])
     train_dataset = torchvision.datasets.CIFAR10(root='./data/Cifar10', train=True, transform=tforms, download=True)
-=======
-    # Define transforms to use when reading in image dataset
-    # If you would like to apply random augmentations (e.g. horizontal/vertical flip, random crop, ...) then you
-    # must make two different t_forms. One for the training dataset, and one for the test set (without augmentations)
-    t_forms = transforms.Compose([transforms.ToTensor(),
-                                  transforms.Normalize((0.5, ), (0.5, ))])
-
-    # Read in the datasets and split into train/val/test sets
-    train_dataset = torchvision.datasets.CIFAR10(root='./data/Cifar10', train=True, transform=t_forms, download=True)
->>>>>>> d6b1f5d5
     class_labels = list(train_dataset.class_to_idx.keys())
 
     # Define all hyper-parameters you wish to study
@@ -60,27 +46,18 @@
         weights_type=['R', 'FA', 'FL', 'D'],
         optimizer=['Adam', 'SGD'],
         l2_reg=[0, 0.001],
-<<<<<<< HEAD
-        lr=[0.001, 0.0001],
-        batch_size=[128],
-=======
         init_lr=[0.001, 0.0001],
         scheduler=['None', 'Cosine'],
         batch_size=[64, 256],
->>>>>>> d6b1f5d5
         epochs=[50]
     )
 
     m = RunManager(device, use_tensorboard, score_by)
     for run in RunBuilder.get_runs(params):
-<<<<<<< HEAD
         network, preprocess, param_to_update = NetworkFactory.get_network(run.network, class_labels, run.weights_type)
-=======
-        network = NetworkFactory.get_network(run.network)
         if torch.cuda.device_count() > 1:
             print(f'Using {torch.cuda.device_count()} GPUs!')
             network = torch.nn.DataParallel(network)
->>>>>>> d6b1f5d5
         network = network.to(device)
 
         # Read in the datasets and split into train/val/test sets
@@ -92,12 +69,9 @@
 
         loader = torch.utils.data.DataLoader(train_set_options[run.train_set_options], batch_size=run.batch_size, num_workers=run.num_workers, shuffle=run.shuffle)
         val_loader = torch.utils.data.DataLoader(val_set_options[run.train_set_options], batch_size=run.batch_size, num_workers=run.num_workers, shuffle=False)
-<<<<<<< HEAD
-        optimizer = OptimizerFactory.get_optimizer(run.optimizer, param_to_update, lr=run.lr, weight_decay=run.l2_reg)
-=======
-        optimizer = OptimizerFactory.get_optimizer(run.optimizer, network.parameters(), lr=run.init_lr, weight_decay=run.l2_reg)
+
+        optimizer = OptimizerFactory.get_optimizer(run.optimizer, param_to_update, lr=run.init_lr, weight_decay=run.l2_reg)
         scheduler = LRSchedulerFactory.get_lr_scheduler(run.scheduler, optimizer, run.epochs)
->>>>>>> d6b1f5d5
 
         m.begin_run(run, network, loader, val_loader, list(params.keys()), class_labels)
         print(f"RUN PARAMETERS: {run}")
